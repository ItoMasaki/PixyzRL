--- conflicted
+++ resolved
@@ -128,12 +128,9 @@
     1,
 )
 
-<<<<<<< HEAD
-trainer = OnPolicyTrainer(env, buffer, ppo, "cpu")
-=======
+
 ```python
 trainer = OnPolicyTrainer(env, buffer, agent, "cpu")
->>>>>>> b2fbdb45
 trainer.train(1000)
 ```
 
